import { removeEmptyEnvVariables } from "@langfuse/shared";
import { z } from "zod/v4";

const EnvSchema = z.object({
  BUILD_ID: z.string().optional(),
  NODE_ENV: z
    .enum(["development", "test", "production"])
    .default("development"),
  DATABASE_URL: z.string(),
  HOSTNAME: z.string().default("0.0.0.0"),
  PORT: z.coerce
    .number() // ".env files convert numbers to strings, therefore we have to enforce them to be numbers"
    .positive()
    .max(65536, `options.port should be >= 0 and < 65536`)
    .default(3030),

  LANGFUSE_CACHE_AUTOMATIONS_ENABLED: z.enum(["true", "false"]).default("true"),
  LANGFUSE_CACHE_AUTOMATIONS_TTL_SECONDS: z.coerce.number().default(60),
  LANGFUSE_S3_BATCH_EXPORT_ENABLED: z.enum(["true", "false"]).default("false"),
  LANGFUSE_S3_BATCH_EXPORT_BUCKET: z.string().optional(),
  LANGFUSE_S3_BATCH_EXPORT_PREFIX: z.string().default(""),
  LANGFUSE_S3_BATCH_EXPORT_REGION: z.string().optional(),
  LANGFUSE_S3_BATCH_EXPORT_ENDPOINT: z.string().optional(),
  LANGFUSE_S3_BATCH_EXPORT_EXTERNAL_ENDPOINT: z.string().optional(),
  LANGFUSE_S3_BATCH_EXPORT_ACCESS_KEY_ID: z.string().optional(),
  LANGFUSE_S3_BATCH_EXPORT_SECRET_ACCESS_KEY: z.string().optional(),
  LANGFUSE_S3_BATCH_EXPORT_FORCE_PATH_STYLE: z
    .enum(["true", "false"])
    .default("false"),
  LANGFUSE_S3_BATCH_EXPORT_SSE: z.enum(["AES256", "aws:kms"]).optional(),
  LANGFUSE_S3_BATCH_EXPORT_SSE_KMS_KEY_ID: z.string().optional(),

  LANGFUSE_S3_EVENT_UPLOAD_BUCKET: z.string({
    error: "Langfuse requires a bucket name for S3 Event Uploads.",
  }),
  LANGFUSE_S3_EVENT_UPLOAD_PREFIX: z.string().default(""),
  LANGFUSE_S3_EVENT_UPLOAD_REGION: z.string().optional(),
  LANGFUSE_S3_EVENT_UPLOAD_ENDPOINT: z.string().optional(),
  LANGFUSE_S3_EVENT_UPLOAD_ACCESS_KEY_ID: z.string().optional(),
  LANGFUSE_S3_EVENT_UPLOAD_SECRET_ACCESS_KEY: z.string().optional(),
  LANGFUSE_S3_EVENT_UPLOAD_FORCE_PATH_STYLE: z
    .enum(["true", "false"])
    .default("false"),
  LANGFUSE_S3_EVENT_UPLOAD_SSE: z.enum(["AES256", "aws:kms"]).optional(),
  LANGFUSE_S3_EVENT_UPLOAD_SSE_KMS_KEY_ID: z.string().optional(),

  BATCH_EXPORT_PAGE_SIZE: z.coerce.number().positive().default(500),
  BATCH_EXPORT_ROW_LIMIT: z.coerce.number().positive().default(1_500_000),
  BATCH_EXPORT_DOWNLOAD_LINK_EXPIRATION_HOURS: z.coerce
    .number()
    .positive()
    .default(24),
  BATCH_ACTION_EXPORT_ROW_LIMIT: z.coerce.number().positive().default(50_000),
  LANGFUSE_MAX_HISTORIC_EVAL_CREATION_LIMIT: z.coerce
    .number()
    .positive()
    .default(50_000),
  EMAIL_FROM_ADDRESS: z.string().optional(),
  SMTP_CONNECTION_URL: z.string().optional(),
  LANGFUSE_INGESTION_QUEUE_PROCESSING_CONCURRENCY: z.coerce
    .number()
    .positive()
    .default(20),
  LANGFUSE_INGESTION_SECONDARY_QUEUE_PROCESSING_CONCURRENCY: z.coerce
    .number()
    .positive()
    .default(5),
  LANGFUSE_SECONDARY_INGESTION_QUEUE_ENABLED_PROJECT_IDS: z.string().optional(),
  LANGFUSE_INGESTION_CLICKHOUSE_WRITE_BATCH_SIZE: z.coerce
    .number()
    .positive()
    .default(10000),
  LANGFUSE_INGESTION_CLICKHOUSE_WRITE_INTERVAL_MS: z.coerce
    .number()
    .positive()
    .default(1000),
  LANGFUSE_INGESTION_CLICKHOUSE_MAX_ATTEMPTS: z.coerce
    .number()
    .positive()
    .default(3),

  CLICKHOUSE_URL: z.string().url(),
  CLICKHOUSE_USER: z.string(),
  CLICKHOUSE_CLUSTER_NAME: z.string().default("default"),
  CLICKHOUSE_DB: z.string().default("default"),
  CLICKHOUSE_PASSWORD: z.string(),
  LANGFUSE_EVAL_CREATOR_WORKER_CONCURRENCY: z.coerce
    .number()
    .positive()
    .default(2),
  LANGFUSE_TRACE_UPSERT_WORKER_CONCURRENCY: z.coerce
    .number()
    .positive()
    .default(25),
  LANGFUSE_TRACE_DELETE_CONCURRENCY: z.coerce.number().positive().default(1),
  LANGFUSE_SCORE_DELETE_CONCURRENCY: z.coerce.number().positive().default(1),
  LANGFUSE_PROJECT_DELETE_CONCURRENCY: z.coerce.number().positive().default(1),
  LANGFUSE_EVAL_EXECUTION_WORKER_CONCURRENCY: z.coerce
    .number()
    .positive()
    .default(5),
  LANGFUSE_EXPERIMENT_CREATOR_WORKER_CONCURRENCY: z.coerce
    .number()
    .positive()
    .default(5),
  STRIPE_SECRET_KEY: z.string().optional(),

  // Skip the read from ClickHouse within the Ingestion pipeline for the given
  // project ids. Applicable for projects that were created after the S3 write
  // was activated and which don't rely on historic updates.
  LANGFUSE_SKIP_INGESTION_CLICKHOUSE_READ_PROJECT_IDS: z.string().default(""),
  // Set a date after which S3 was active. Projects created after this date do
  // perform a ClickHouse read as part of the ingestion pipeline.
  LANGFUSE_SKIP_INGESTION_CLICKHOUSE_READ_MIN_PROJECT_CREATE_DATE: z
    .string()
    .date()
    .optional(),

  // Otel
  OTEL_EXPORTER_OTLP_ENDPOINT: z.string().default("http://localhost:4318"),
  OTEL_SERVICE_NAME: z.string().default("worker"),

  LANGFUSE_ENABLE_BACKGROUND_MIGRATIONS: z
    .enum(["true", "false"])
    .default("true"),

  LANGFUSE_ENABLE_REDIS_SEEN_EVENT_CACHE: z
    .enum(["true", "false"])
    .default("false"),

  LANGFUSE_CACHE_MODEL_MATCH_ENABLED: z.enum(["true", "false"]).default("true"),
  LANGFUSE_CACHE_MODEL_MATCH_TTL_SECONDS: z.coerce.number().default(30),

  // Flags to toggle queue consumers on or off.
  QUEUE_CONSUMER_CLOUD_USAGE_METERING_QUEUE_IS_ENABLED: z
    .enum(["true", "false"])
    .default("true"),
  QUEUE_CONSUMER_INGESTION_QUEUE_IS_ENABLED: z
    .enum(["true", "false"])
    .default("true"),
  QUEUE_CONSUMER_BATCH_EXPORT_QUEUE_IS_ENABLED: z
    .enum(["true", "false"])
    .default("true"),
  QUEUE_CONSUMER_BATCH_ACTION_QUEUE_IS_ENABLED: z
    .enum(["true", "false"])
    .default("true"),
  QUEUE_CONSUMER_EVAL_EXECUTION_QUEUE_IS_ENABLED: z
    .enum(["true", "false"])
    .default("true"),
  QUEUE_CONSUMER_TRACE_UPSERT_QUEUE_IS_ENABLED: z
    .enum(["true", "false"])
    .default("true"),
  QUEUE_CONSUMER_CREATE_EVAL_QUEUE_IS_ENABLED: z
    .enum(["true", "false"])
    .default("true"),
  QUEUE_CONSUMER_TRACE_DELETE_QUEUE_IS_ENABLED: z
    .enum(["true", "false"])
    .default("true"),
  QUEUE_CONSUMER_SCORE_DELETE_QUEUE_IS_ENABLED: z
    .enum(["true", "false"])
    .default("true"),
  QUEUE_CONSUMER_PROJECT_DELETE_QUEUE_IS_ENABLED: z
    .enum(["true", "false"])
    .default("true"),
  QUEUE_CONSUMER_DATASET_RUN_ITEM_UPSERT_QUEUE_IS_ENABLED: z
    .enum(["true", "false"])
    .default("true"),
  QUEUE_CONSUMER_EXPERIMENT_CREATE_QUEUE_IS_ENABLED: z
    .enum(["true", "false"])
    .default("true"),
  QUEUE_CONSUMER_POSTHOG_INTEGRATION_QUEUE_IS_ENABLED: z
    .enum(["true", "false"])
    .default("true"),
  QUEUE_CONSUMER_BLOB_STORAGE_INTEGRATION_QUEUE_IS_ENABLED: z
    .enum(["true", "false"])
    .default("true"),
  QUEUE_CONSUMER_INGESTION_SECONDARY_QUEUE_IS_ENABLED: z
    .enum(["true", "false"])
    .default("true"),
  QUEUE_CONSUMER_DATA_RETENTION_QUEUE_IS_ENABLED: z
    .enum(["true", "false"])
    .default("true"),
  QUEUE_CONSUMER_DEAD_LETTER_RETRY_QUEUE_IS_ENABLED: z
    .enum(["true", "false"])
    .default("false"),
  QUEUE_CONSUMER_WEBHOOK_QUEUE_IS_ENABLED: z
    .enum(["true", "false"])
    .default("true"),
  QUEUE_CONSUMER_ENTITY_CHANGE_QUEUE_IS_ENABLED: z
    .enum(["true", "false"])
    .default("true"),

  // Core data S3 upload - Langfuse Cloud
  LANGFUSE_S3_CORE_DATA_EXPORT_IS_ENABLED: z
    .enum(["true", "false"])
    .default("false"),
  LANGFUSE_S3_CORE_DATA_UPLOAD_BUCKET: z.string().optional(),
  LANGFUSE_S3_CORE_DATA_UPLOAD_PREFIX: z.string().default(""),
  LANGFUSE_S3_CORE_DATA_UPLOAD_REGION: z.string().optional(),
  LANGFUSE_S3_CORE_DATA_UPLOAD_ENDPOINT: z.string().optional(),
  LANGFUSE_S3_CORE_DATA_UPLOAD_ACCESS_KEY_ID: z.string().optional(),
  LANGFUSE_S3_CORE_DATA_UPLOAD_SECRET_ACCESS_KEY: z.string().optional(),
  LANGFUSE_S3_CORE_DATA_UPLOAD_FORCE_PATH_STYLE: z
    .enum(["true", "false"])
    .default("false"),
  LANGFUSE_S3_CORE_DATA_UPLOAD_SSE: z.enum(["AES256", "aws:kms"]).optional(),
  LANGFUSE_S3_CORE_DATA_UPLOAD_SSE_KMS_KEY_ID: z.string().optional(),

  // Media upload
  LANGFUSE_S3_MEDIA_UPLOAD_BUCKET: z.string().optional(),
  LANGFUSE_S3_MEDIA_UPLOAD_PREFIX: z.string().default(""),
  LANGFUSE_S3_MEDIA_UPLOAD_REGION: z.string().optional(),
  LANGFUSE_S3_MEDIA_UPLOAD_ENDPOINT: z.string().optional(),
  LANGFUSE_S3_MEDIA_UPLOAD_ACCESS_KEY_ID: z.string().optional(),
  LANGFUSE_S3_MEDIA_UPLOAD_SECRET_ACCESS_KEY: z.string().optional(),
  LANGFUSE_S3_MEDIA_UPLOAD_FORCE_PATH_STYLE: z
    .enum(["true", "false"])
    .default("false"),
  LANGFUSE_S3_MEDIA_UPLOAD_SSE: z.enum(["AES256", "aws:kms"]).optional(),
  LANGFUSE_S3_MEDIA_UPLOAD_SSE_KMS_KEY_ID: z.string().optional(),

  // Metering data Postgres export - Langfuse Cloud
  LANGFUSE_POSTGRES_METERING_DATA_EXPORT_IS_ENABLED: z
    .enum(["true", "false"])
    .default("false"),

  LANGFUSE_S3_CONCURRENT_READS: z.coerce.number().positive().default(50),
  LANGFUSE_CLICKHOUSE_PROJECT_DELETION_CONCURRENCY_DURATION_MS: z.coerce
    .number()
    .positive()
    .default(600_000), // 10 minutes
  LANGFUSE_CLICKHOUSE_TRACE_DELETION_CONCURRENCY_DURATION_MS: z.coerce
    .number()
    .positive()
    .default(120_000), // 2 minutes

<<<<<<< HEAD
  GCP_PUBSUB_TOPIC_NAME: z.string().default("langfuse-events"),
  GCP_PROJECT_ID: z.string().default("liner-219011"),
=======
  LANGFUSE_EXPERIMENT_INSERT_INTO_AGGREGATING_MERGE_TREES: z
    .enum(["true", "false"])
    .default("false"),

  LANGFUSE_WEBHOOK_QUEUE_PROCESSING_CONCURRENCY: z.coerce
    .number()
    .positive()
    .default(5),
  LANGFUSE_ENTITY_CHANGE_QUEUE_PROCESSING_CONCURRENCY: z.coerce
    .number()
    .positive()
    .default(2),
>>>>>>> 234f1314
});

export const env: z.infer<typeof EnvSchema> =
  process.env.DOCKER_BUILD === "1" // eslint-disable-line turbo/no-undeclared-env-vars
    ? (process.env as any)
    : EnvSchema.parse(removeEmptyEnvVariables(process.env));<|MERGE_RESOLUTION|>--- conflicted
+++ resolved
@@ -234,10 +234,6 @@
     .positive()
     .default(120_000), // 2 minutes
 
-<<<<<<< HEAD
-  GCP_PUBSUB_TOPIC_NAME: z.string().default("langfuse-events"),
-  GCP_PROJECT_ID: z.string().default("liner-219011"),
-=======
   LANGFUSE_EXPERIMENT_INSERT_INTO_AGGREGATING_MERGE_TREES: z
     .enum(["true", "false"])
     .default("false"),
@@ -250,7 +246,8 @@
     .number()
     .positive()
     .default(2),
->>>>>>> 234f1314
+
+  GCP_PROJECT_ID: z.string().default("liner-219011")
 });
 
 export const env: z.infer<typeof EnvSchema> =
